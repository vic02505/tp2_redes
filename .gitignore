
.idea
<<<<<<< HEAD
__pycache__/
=======
__pycache__
>>>>>>> ef30ab38
<|MERGE_RESOLUTION|>--- conflicted
+++ resolved
@@ -1,7 +1,2 @@
-
 .idea
-<<<<<<< HEAD
-__pycache__/
-=======
-__pycache__
->>>>>>> ef30ab38
+__pycache__/